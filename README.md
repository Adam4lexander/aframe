--- conflicted
+++ resolved
@@ -56,7 +56,6 @@
 
 And fire up __[http://localhost:9000](http://localhost:9000)__!
 
-<<<<<<< HEAD
 To have the URL open after the server starts:
 
     OPEN=1 npm start
@@ -76,8 +75,6 @@
     localStorage.logs = 0
 
 
-=======
->>>>>>> 91611c0f
 ## Maintainers
 
 Ensure you have [cloned the repo and installed the dependencies](#local-installation-and-development).
